--- conflicted
+++ resolved
@@ -76,13 +76,8 @@
         /** Check that MaxScale did not start and that the log contains
          * a message about the syntax error. */
         test.check_maxscale_processes(0, 0);
-<<<<<<< HEAD
         test.log_includes(0, "syntax error");
-        truncate_maxscale_logs(test);
-=======
-        test.check_log_err(0, "syntax error", true);
         test.add_result(truncate_maxscale_logs(test), "Failed to truncate Maxscale logs");
->>>>>>> 8a0b6005
     }
 
     return test.global_result;
