--- conflicted
+++ resolved
@@ -211,23 +211,6 @@
 
 
 
-<<<<<<< HEAD
-# Binlog router compatibily
-
-Binlog Router Plugin is compatible with MySQL 5.6, MariaDB 5.5, the current default.
-
-It’s also works with a MariaDB 10.0 setup (master and slaves) but slave connection must not include any GTID feature.
-
-Binlog Router currently does not work for MySQL 5.5 due to missing @@global.binlog_checksum var
-
-# Enabling MariaDB 10 compatibilty
-
-MariaDB 10 has different slave registration phase so an option is reuqired:
-
-	router_options=...., mariadb10-compatibility=1
-
-version_string should be modified in order to present MariaDB 10 version wen MaxScale sends server handshake packet.
-=======
 # Binlog router compatibility
 
 Binlog Router Plugin is compatible with MySQL 5.6, MariaDB 5.5, the current default.
@@ -274,7 +257,6 @@
 	router_options=...., mariadb10-compatibility=1
 
 version_string should be modified in order to present MariaDB 10 version when MaxScale sends server handshake packet.
->>>>>>> 2c090a96
 
 	version_string=10.0.17-log
 
